--- conflicted
+++ resolved
@@ -27,7 +27,6 @@
       run: mypy backend/app/
     - name: Run tests
       run: |
-<<<<<<< HEAD
         python -m pytest --cov=app --cov-report=term-missing backend/tests/
 
     - name: Install AWS SAM CLI
@@ -52,7 +51,4 @@
           --no-fail-on-empty-changeset \
           --stack-name ece30861-team-18-phase-2-stack \
           --s3-bucket ece30861-team-18-phase-2-artifact-bucket \
-          --capabilities CAPABILITY_IAM
-=======
-        python -m pytest --cov=app --cov-report=term-missing backend/tests/
->>>>>>> b1e5de7a
+          --capabilities CAPABILITY_IAM
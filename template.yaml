--- conflicted
+++ resolved
@@ -390,10 +390,6 @@
           Type: Api
           Properties:
             Path: /artifact/{artifact_type}            # route on API Gateway
-<<<<<<< HEAD
-            Method: POST                        # HTTP POST method
-            RestApiId: !Ref ExistingApiId
-=======
             Method: post                        # HTTP POST method
             RestApiId: !Ref ece461Ph2Api
 
@@ -487,7 +483,6 @@
             Path: /reset         # route on API Gateway
             Method: delete                        # HTTP DELETE method
             RestApiId: !Ref ece461Ph2Api
->>>>>>> 0a004386
       Environment:
         Variables:
           ENVIRONMENT: dev
